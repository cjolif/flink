--- conflicted
+++ resolved
@@ -73,13 +73,8 @@
 		
 		Assert.assertTrue("Resultset size was "+this.outList.size()+". Expected was "+keyCnt, this.outList.size() == keyCnt);
 		
-<<<<<<< HEAD
-		for(KeyValuePair<PactInteger,PactInteger> pair : this.outList) {
-			Assert.assertTrue("Incorrect result", pair.getValue().getValue() == valCnt-pair.getKey().getValue());
-=======
-		for(PactRecord record : outList) {
+		for(PactRecord record : this.outList) {
 			Assert.assertTrue("Incorrect result", record.getField(1, PactInteger.class).getValue() == valCnt-record.getField(0, PactInteger.class).getValue());
->>>>>>> 3775fdca
 		}
 		
 		this.outList.clear();
@@ -115,13 +110,8 @@
 		
 		Assert.assertTrue("Resultset size was "+this.outList.size()+". Expected was "+keyCnt, this.outList.size() == keyCnt);
 		
-<<<<<<< HEAD
-		for(KeyValuePair<PactInteger,PactInteger> pair : this.outList) {
-			Assert.assertTrue("Incorrect result", pair.getValue().getValue() == valCnt-pair.getKey().getValue());
-=======
-		for(PactRecord record : outList) {
+		for(PactRecord record : this.outList) {
 			Assert.assertTrue("Incorrect result", record.getField(1, PactInteger.class).getValue() == valCnt-record.getField(0, PactInteger.class).getValue());
->>>>>>> 3775fdca
 		}
 		
 		this.outList.clear();
@@ -162,13 +152,8 @@
 		
 		Assert.assertTrue("Resultset size was "+this.outList.size()+". Expected was "+keyCnt, this.outList.size() == keyCnt);
 		
-<<<<<<< HEAD
-		for(KeyValuePair<PactInteger,PactInteger> pair : this.outList) {
-			Assert.assertTrue("Incorrect result", pair.getValue().getValue() == expSum-pair.getKey().getValue());
-=======
-		for(PactRecord record : outList) {
+		for(PactRecord record : this.outList) {
 			Assert.assertTrue("Incorrect result", record.getField(1, PactInteger.class).getValue() == expSum-record.getField(0, PactInteger.class).getValue());
->>>>>>> 3775fdca
 		}
 		
 		this.outList.clear();
@@ -310,9 +295,9 @@
 				element = records.next();
 				cnt++;
 			}
-			element.getField(0, key);
-			value.setValue(cnt - key.getValue());
-			element.setField(1, value);
+			element.getField(0, this.key);
+			this.value.setValue(cnt - this.key.getValue());
+			element.setField(1, this.value);
 			out.collect(element);
 		}
 	}
@@ -335,9 +320,9 @@
 				
 				sum += this.value.getValue();
 			}
-			element.getField(0, key);
-			value.setValue(sum - key.getValue());
-			element.setField(1, value);
+			element.getField(0, this.key);
+			this.value.setValue(sum - this.key.getValue());
+			element.setField(1, this.value);
 			out.collect(element);
 		}
 		
@@ -348,13 +333,13 @@
 			int sum = 0;
 			while (records.hasNext()) {
 				element = records.next();
-				element.getField(1, combineValue);
-				
-				sum += combineValue.getValue();
+				element.getField(1, this.combineValue);
+				
+				sum += this.combineValue.getValue();
 			}
 			
-			combineValue.setValue(sum);
-			element.setField(1, combineValue);
+			this.combineValue.setValue(sum);
+			element.setField(1, this.combineValue);
 			out.collect(element);
 		}
 		
@@ -381,9 +366,9 @@
 				throw new RuntimeException("Expected Test Exception");
 			}
 			
-			element.getField(0, key);
-			value.setValue(valCnt - key.getValue());
-			element.setField(1, value);
+			element.getField(0, this.key);
+			this.value.setValue(valCnt - this.key.getValue());
+			element.setField(1, this.value);
 			out.collect(element);
 		}
 	}
